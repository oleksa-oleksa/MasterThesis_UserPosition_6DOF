Bootstrap: docker
From: pytorch/pytorch:1.9.1-cuda11.1-cudnn8-runtime

%files
    # Copies the source code for the from the local machine to the container image
    ./UserPrediction6DOF /opt/UserPrediction6DOF
    ./data/interpolated  /opt/data/interpolated
    ./data/flipped /opt/data/flipped
    ./data/average /opt/data/average
    ./data/normalized_min-max opt/data/normalized_min-max
    ./data/normalized_mean opt/data/normalized_mean
    ./results /opt/results
    requirements.txt /opt
    config.toml /opt

%post
    # Python lives in a Anaconda environment in the container, so the PATH must be adjusted before conda can be called
    # export "PATH=/opt/conda/bin:$PATH"
    # chmod -R 777 /opt/results
    # -B /opt/results
    conda install pip
    pip install -r /opt/requirements.txt
    
%runscript
    # Start the training of LeNet5 on the Cifar10 dataset
    cd /opt

    # LSTM
    # run with interpolated dataset
    # python -m UserPrediction6DOF run -a rnn -m lstm -w 100

    # run with dataset with flipped quaternions
    # python -m UserPrediction6DOF run -a rnn -m lstm -w 100 -d 'data/flipped'

    # run with averaged dataset
    # python -m UserPrediction6DOF run -a rnn -m lstm -w 100 -d 'data/average'

    # run with min-max dataset
    # python -m UserPrediction6DOF run -a rnn -m lstm -w 100 -d 'data/normalized_min-max'

    # run with mean dataset
<<<<<<< HEAD
    python -m UserPrediction6DOF run -a rnn -m lstm -w 100 -d 'data/normalized_mean'
=======
    # python -m UserPrediction6DOF run -a rnn -m lstm -w 100 -d 'data/normalized_mean'

>>>>>>> 27c4a919

    # GRU
    # run with interpolated dataset
    # python -m UserPrediction6DOF run -a rnn -m gru -w 100

    # run with dataset with flipped quaternions
    # python -m UserPrediction6DOF run -a rnn -m gru -w 100 -d 'data/flipped'

    # run with averaged dataset with flipped quaternions
    # python -m UserPrediction6DOF run -a rnn -m gru -w 100 -d 'data/average'

    # run with min-max dataset
    # python -m UserPrediction6DOF run -a rnn -m gru -w 100 -d 'data/normalized_min-max'

    # run with mean dataset
    # python -m UserPrediction6DOF run -a rnn -m gru -w 100 -d 'data/normalized_mean'
<<<<<<< HEAD


=======
>>>>>>> 27c4a919
<|MERGE_RESOLUTION|>--- conflicted
+++ resolved
@@ -6,7 +6,6 @@
     ./UserPrediction6DOF /opt/UserPrediction6DOF
     ./data/interpolated  /opt/data/interpolated
     ./data/flipped /opt/data/flipped
-    ./data/average /opt/data/average
     ./data/normalized_min-max opt/data/normalized_min-max
     ./data/normalized_mean opt/data/normalized_mean
     ./results /opt/results
@@ -32,19 +31,12 @@
     # run with dataset with flipped quaternions
     # python -m UserPrediction6DOF run -a rnn -m lstm -w 100 -d 'data/flipped'
 
-    # run with averaged dataset
-    # python -m UserPrediction6DOF run -a rnn -m lstm -w 100 -d 'data/average'
-
     # run with min-max dataset
-    # python -m UserPrediction6DOF run -a rnn -m lstm -w 100 -d 'data/normalized_min-max'
+    python -m UserPrediction6DOF run -a rnn -m lstm -w 100 -d 'data/normalized_min-max'
 
     # run with mean dataset
-<<<<<<< HEAD
-    python -m UserPrediction6DOF run -a rnn -m lstm -w 100 -d 'data/normalized_mean'
-=======
     # python -m UserPrediction6DOF run -a rnn -m lstm -w 100 -d 'data/normalized_mean'
 
->>>>>>> 27c4a919
 
     # GRU
     # run with interpolated dataset
@@ -53,16 +45,8 @@
     # run with dataset with flipped quaternions
     # python -m UserPrediction6DOF run -a rnn -m gru -w 100 -d 'data/flipped'
 
-    # run with averaged dataset with flipped quaternions
-    # python -m UserPrediction6DOF run -a rnn -m gru -w 100 -d 'data/average'
-
     # run with min-max dataset
     # python -m UserPrediction6DOF run -a rnn -m gru -w 100 -d 'data/normalized_min-max'
 
     # run with mean dataset
     # python -m UserPrediction6DOF run -a rnn -m gru -w 100 -d 'data/normalized_mean'
-<<<<<<< HEAD
-
-
-=======
->>>>>>> 27c4a919
