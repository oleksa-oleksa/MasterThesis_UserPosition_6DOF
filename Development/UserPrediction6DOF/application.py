--- conflicted
+++ resolved
@@ -470,12 +470,8 @@
             dest='model',
             type=str,
             choices=['lstm-fcn1', 'lstm1', 'lstm2', 'lstm3', 'lstm4', 'gru1', 'gru3', 'gru31', 'gru32',
-<<<<<<< HEAD
-                     'gru33', 'gru34', 'gru35', 'gru-bi1'],
-=======
-                     'gru33', 'gru35'],
->>>>>>> 5f7b926e
-            default='lstm1',
+                     'gru33', 'gru35', 'gru-bi1'],
+            default='gru1',
             help='Selects RNN variant'
         )
 
