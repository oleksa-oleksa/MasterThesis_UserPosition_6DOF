import torch
import numpy as np
import logging
import time
from UserPrediction6DOF.tools import EarlyStopping


class NNTrainer:
    def __init__(self, model, criterion, optimizer, params):
        # TODO All parameters correct
        self.model = model
        self.criterion = criterion
        self.optimizer = optimizer
        self.train_losses = []
        self.val_losses = []
        self.test_losses = []
        self.cuda = torch.cuda.is_available()
        self.params = params

    def train(self, train_loader, val_loader, n_epochs=150):
        # trained model can be saved
        # model_path = f'./trained_models/{self.model.name}_{datetime.now().strftime("%d.%m_%H%M%S")}'

        start = time.time()
        logging.info(f'{self.model.name} training started!')

        # initialize the early_stopping object
        early_stopping = EarlyStopping(patience=self.params['patience'], verbose=False,
                                       delta=self.params['delta'], trace_func=logging.info)

        for epoch in range(1, n_epochs + 1):
            batch_losses = []

            self.model.train()  # prep model for training

            for x_train_batch, y_train_batch in train_loader:
                if self.cuda:
                    x_train_batch, y_train_batch = x_train_batch.cuda(), y_train_batch.cuda()

                # print(f'x_train_batch: {x_train_batch.shape}')
<<<<<<< HEAD
                y_train_batch = torch.tensor(np.round(y_train_batch.cpu().detach().numpy(), 8))
=======
                y_train_batch = (torch.tensor(np.round(y_train_batch.cpu().detach().numpy(), 8)))
                if self.cuda:
                    y_train_batch = y_train_batch.cuda()

>>>>>>> 249ddd15
                outputs_train_batch = self.model.forward(x_train_batch)  # forward pass

                logging.info(f'y_train_batch: {y_train_batch.type()}, output: {outputs_train_batch.type()}')
                # print(f'outputs_train_batch: {outputs_train_batch.shape}, y_train_batch: {y_train_batch.shape}')
                self.optimizer.zero_grad()  # caluclate the gradient, manually setting to 0

                loss = self.criterion(outputs_train_batch, y_train_batch)
                loss.backward()  # calculates the loss of the loss function
                batch_losses.append(loss)

                self.optimizer.step()  # improve from loss, i.e backprop

            bl = [loss.cpu().detach().numpy() for loss in batch_losses]
            training_loss = np.mean(bl)
            self.train_losses.append(training_loss)

            with torch.no_grad():
                '''
                with torch.no_grad()
                The validation loop looks very similar to training but is somewhat simplified. 
                The key difference is that validation is read-only. 
                Specifically, the loss value returned is not used, and the weights are not updated.
                '''
                batch_val_losses = []

                for x_val_batch, y_val_batch in val_loader:
                    if self.cuda:
                        x_val_batch, y_val_batch = x_val_batch.cuda(), y_val_batch.cuda()

                    self.model.eval()

<<<<<<< HEAD
                    y_val_batch = torch.tensor(np.round(y_val_batch.numpy(), 8))
=======
                    y_val_batch = (torch.tensor(np.round(y_val_batch.numpy(), 8))).cuda()
                    if self.cuda:
                        y_val_batch = y_val_batch.cuda()

>>>>>>> 249ddd15
                    y_val_hat = self.model(x_val_batch)
                    val_loss = self.criterion(y_val_batch, y_val_hat)
                    batch_val_losses.append(val_loss)

            vl = [loss.cpu().detach().numpy() for loss in batch_val_losses]
            validation_loss = np.mean(vl)
            self.val_losses.append(validation_loss)

            if self.params['lr_reducing']:
                if (epoch >= self.params['lr_epochs']) & (epoch % self.params['lr_epochs'] == 0):
                    for g in self.optimizer.param_groups:
                        g['lr'] = g['lr'] * self.params['lr_multiplicator']
                        print(f"Learning rate is {g['lr']}")

            if (epoch <= 5) | (epoch % 1 == 0):
                # print first 5 epochs and then every 5 epochs
                logging.info(
                    f"[{epoch}/{n_epochs}] Training loss: {training_loss:.4f}\t Validation loss: {validation_loss:.4f}"
                )

            # early_stopping needs the validation loss to check if it has decresed,
            # and if it has, it will make a checkpoint of the current model
            early_stopping(validation_loss, self.model)

            if early_stopping.early_stop:
                print("Early stopping")
                break

        '''
        # load the last checkpoint with the best model
        # self.model.load_state_dict(torch.load('checkpoint.pt'))

        # saves model after training
        
        if not os.path.exists(model_path):
            os.makedirs(model_path)
        torch.save(self.model.state_dict(), model_path)
        '''
        end = time.time()
        logging.info(f'\nTRAINING took {end - start}s')

    def predict(self, test_loader, batch_size):

        self.model.eval()  # prep model for evaluation
        predictions = np.empty((0, 7), float)
        targets = np.empty((0, 7), float)

        with torch.no_grad():
            batch_test_losses = []
            for x_test_batch, y_test_batch in test_loader:
                if len(y_test_batch.data) != batch_size:
                    break
                if self.cuda:
                    x_test_batch, y_test_batch = x_test_batch.cuda(), y_test_batch.cuda()

<<<<<<< HEAD
                y_test_batch = torch.tensor(np.round(y_test_batch.cpu().detach().numpy(), 8))
=======
                y_test_batch = (torch.tensor(np.round(y_test_batch.cpu().detach().numpy(), 8))).cuda()
                if self.cuda:
                    y_test_batch = y_test_batch.cuda()

>>>>>>> 249ddd15
                y_test_hat = self.model(x_test_batch)
                test_loss = self.criterion(y_test_hat, y_test_batch)
                batch_test_losses.append(test_loss)

                last_pred = y_test_hat[:, -1, :].cpu().detach().numpy()
                last_targ = y_test_batch[:, -1, :].cpu().detach().numpy()

                predictions = np.concatenate((predictions, last_pred), axis=0)
                targets = np.concatenate((targets, last_targ))

        tl = [loss.cpu().detach().numpy() for loss in batch_test_losses]
        test_loss = np.mean(tl)
        self.test_losses.append(test_loss)

        print(f'Test loss: {test_loss:.4f}')

        print(f'predictions: {predictions.shape}')

        return predictions, targets<|MERGE_RESOLUTION|>--- conflicted
+++ resolved
@@ -38,18 +38,14 @@
                     x_train_batch, y_train_batch = x_train_batch.cuda(), y_train_batch.cuda()
 
                 # print(f'x_train_batch: {x_train_batch.shape}')
-<<<<<<< HEAD
-                y_train_batch = torch.tensor(np.round(y_train_batch.cpu().detach().numpy(), 8))
-=======
                 y_train_batch = (torch.tensor(np.round(y_train_batch.cpu().detach().numpy(), 8)))
                 if self.cuda:
                     y_train_batch = y_train_batch.cuda()
 
->>>>>>> 249ddd15
                 outputs_train_batch = self.model.forward(x_train_batch)  # forward pass
 
-                logging.info(f'y_train_batch: {y_train_batch.type()}, output: {outputs_train_batch.type()}')
-                # print(f'outputs_train_batch: {outputs_train_batch.shape}, y_train_batch: {y_train_batch.shape}')
+                # logging.info(f'y_train_batch: {y_train_batch.type()}, output: {outputs_train_batch.type()}')
+                # logging.info(f'outputs_train_batch: {outputs_train_batch.shape}, y_train_batch: {y_train_batch.shape}')
                 self.optimizer.zero_grad()  # caluclate the gradient, manually setting to 0
 
                 loss = self.criterion(outputs_train_batch, y_train_batch)
@@ -77,14 +73,10 @@
 
                     self.model.eval()
 
-<<<<<<< HEAD
                     y_val_batch = torch.tensor(np.round(y_val_batch.numpy(), 8))
-=======
-                    y_val_batch = (torch.tensor(np.round(y_val_batch.numpy(), 8))).cuda()
                     if self.cuda:
                         y_val_batch = y_val_batch.cuda()
 
->>>>>>> 249ddd15
                     y_val_hat = self.model(x_val_batch)
                     val_loss = self.criterion(y_val_batch, y_val_hat)
                     batch_val_losses.append(val_loss)
@@ -140,14 +132,10 @@
                 if self.cuda:
                     x_test_batch, y_test_batch = x_test_batch.cuda(), y_test_batch.cuda()
 
-<<<<<<< HEAD
                 y_test_batch = torch.tensor(np.round(y_test_batch.cpu().detach().numpy(), 8))
-=======
-                y_test_batch = (torch.tensor(np.round(y_test_batch.cpu().detach().numpy(), 8))).cuda()
                 if self.cuda:
                     y_test_batch = y_test_batch.cuda()
 
->>>>>>> 249ddd15
                 y_test_hat = self.model(x_test_batch)
                 test_loss = self.criterion(y_test_hat, y_test_batch)
                 batch_test_losses.append(test_loss)
